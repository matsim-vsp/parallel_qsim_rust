use std::cell::RefCell;
use std::fmt::Debug;
use std::fmt::Formatter;
use std::rc::Rc;

use tracing::info;

use crate::simulation::config::Config;
use crate::simulation::engines::activity_engine::ActivityEngine;
use crate::simulation::engines::leg_engine::LegEngine;
use crate::simulation::engines::{AgentStateTransitionLogic, ReplanEngine};
use crate::simulation::id::Id;
use crate::simulation::messaging::communication::communicators::SimCommunicator;
use crate::simulation::messaging::communication::message_broker::NetMessageBroker;
use crate::simulation::messaging::events::EventsPublisher;
use crate::simulation::network::sim_network::SimNetworkPartition;
use crate::simulation::population::population::Population;
use crate::simulation::replanning::replanner::Replanner;
use crate::simulation::time_queue::TimeQueue;
use crate::simulation::vehicles::garage::Garage;
use crate::simulation::wire_types::messages::Vehicle;

pub struct Simulation<C: SimCommunicator> {
    activity_engine: Rc<RefCell<ActivityEngine<C>>>,
    leg_engine: Rc<RefCell<LegEngine<C>>>,
    internal_interface: Rc<RefCell<AgentStateTransitionLogic<C>>>,
    events: Rc<RefCell<EventsPublisher>>,
    replan_engines: Vec<Box<dyn ReplanEngine>>,
    start_time: u32,
    end_time: u32,
}

impl<C> Simulation<C>
where
    C: SimCommunicator + 'static,
{
    pub fn new(
        config: Config,
        network: SimNetworkPartition,
        garage: Garage,
        mut population: Population,
        net_message_broker: NetMessageBroker<C>,
        events: Rc<RefCell<EventsPublisher>>,
        replanner: Box<dyn Replanner>,
    ) -> Self {
        let mut activity_q = TimeQueue::new();

        // take Persons and copy them into queues. This way we can keep population around to translate
        // ids for events processing...
        let agents = std::mem::take(&mut population.persons);

        for agent in agents.into_values() {
            activity_q.add(agent, config.simulation().start_time);
        }

        let activity_engine: Rc<RefCell<ActivityEngine<C>>> = Rc::new(RefCell::new(
            ActivityEngine::new(activity_q, events.clone()),
        ));

        let passenger_modes = config
            .simulation()
            .passenger_modes
            .iter()
            .map(|mode| Id::<String>::get_from_ext(mode).internal())
            .collect();

        let leg_engine = Rc::new(RefCell::new(LegEngine::new(
            network,
            garage,
            net_message_broker,
            events.clone(),
            passenger_modes,
        )));

        let internal_interface = Rc::new(RefCell::new(AgentStateTransitionLogic::new(
            activity_engine.clone(),
            leg_engine.clone(),
        )));

        activity_engine
            .borrow_mut()
            .set_agent_state_transition_logic(Rc::downgrade(&internal_interface));
        leg_engine
            .borrow_mut()
            .set_agent_state_transition_logic(Rc::downgrade(&internal_interface));

        Simulation {
            activity_engine,
            leg_engine,
            internal_interface,
            events,
            replan_engines: vec![],
            start_time: config.simulation().start_time,
            end_time: config.simulation().end_time,
        }
    }

    #[tracing::instrument(level = "info", skip(self), fields(rank = self.leg_engine.borrow().net_message_broker().rank()))]
    pub fn run(&mut self) {
        // use fixed start and end times
        let mut now = self.start_time;
        info!(
            "Starting #{}. Network neighbors: {:?}, Start time {}, End time {}",
            self.leg_engine.borrow().net_message_broker().rank(),
            self.leg_engine.borrow().network().neighbors(),
            self.start_time,
            self.end_time,
        );

        while now <= self.end_time {
<<<<<<< HEAD
            if self.leg_engine.borrow().net_message_broker().rank() == 0 && now % 3600 == 0 {
=======
            if now % 3600 == 0 {
>>>>>>> 192614c7
                let _hour = now / 3600;
                let _min = (now % 3600) / 60;
                info!(
                    "#{} of Qsim at {_hour:02}:{_min:02}; Active Nodes: {}, Active Links: {}, Vehicles on Network Partition: {}",
                    self.leg_engine.borrow().net_message_broker().rank(),
                    self.leg_engine.borrow().network().active_nodes(),
                    self.leg_engine.borrow().network().active_links(),
                    self.leg_engine.borrow().network().veh_on_net()
                );
            }

            // let mut act_ref = self.activity_engine.borrow_mut();
            // let mut leg_ref = self.leg_engine.borrow_mut();

            // let mut agents = act_ref.agents();
            // agents.extend(leg_ref.agents());
            //
            // for engine in &mut self.replan_engines {
            //     engine.do_sim_step(now, &agents);
            // }

            self.activity_engine.borrow_mut().do_step(now);
            self.leg_engine.borrow_mut().do_step(now);

            //TODO
            // self.replanner.update_time(now, &mut self.events);

            now += 1;
        }

        // maybe this belongs into the controller? Then this would have to be a &mut instead of owned.
        self.events.borrow_mut().finish();
    }

    pub(crate) fn is_local_route(veh: &Vehicle, message_broker: &NetMessageBroker<C>) -> bool {
        let leg = veh.driver.as_ref().unwrap().curr_leg();
        let route = leg.route.as_ref().unwrap();
        let to = message_broker.rank_for_link(route.end_link());
        message_broker.rank() == to
    }
}

impl<C: SimCommunicator + 'static> Debug for Simulation<C> {
    fn fmt(&self, f: &mut Formatter<'_>) -> std::fmt::Result {
        write!(
            f,
            "Simulation with Rank #{}",
            self.leg_engine.borrow().net_message_broker().rank()
        )
    }
}<|MERGE_RESOLUTION|>--- conflicted
+++ resolved
@@ -108,11 +108,7 @@
         );
 
         while now <= self.end_time {
-<<<<<<< HEAD
-            if self.leg_engine.borrow().net_message_broker().rank() == 0 && now % 3600 == 0 {
-=======
             if now % 3600 == 0 {
->>>>>>> 192614c7
                 let _hour = now / 3600;
                 let _min = (now % 3600) / 60;
                 info!(
