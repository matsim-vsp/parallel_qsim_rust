use std::fmt::Debug;
use std::fs::File;
use std::io::BufWriter;
use std::path::Path;
use std::sync::{Arc, Mutex};
use std::time::{Instant, SystemTime};
use std::{env, fs};

use serde_json::{json, Value};
use tracing::field::Field;
use tracing::span::Attributes;
use tracing::{trace, Id, Level, Subscriber};
use tracing_subscriber::field::Visit;
use tracing_subscriber::layer::Context;
use tracing_subscriber::registry::LookupSpan;
use tracing_subscriber::Layer;

const DEFAULT_PERFORMANCE_INTERVAL: u32 = 900;

pub fn measure_duration<Out, F: FnOnce() -> Out>(
    now: Option<u32>,
    key: &str,
    metadata: Option<Value>,
    f: F,
) -> Out {
    let start = Instant::now();
    let res = f();
    let duration = start.elapsed();

    let interval = match env::var("RUST_Q_SIM_PERFORMANCE_TRACING_INTERVAL") {
        Ok(interval) => interval
            .parse::<u32>()
            .unwrap_or(DEFAULT_PERFORMANCE_INTERVAL),
        Err(_) => DEFAULT_PERFORMANCE_INTERVAL,
    };

    if now.map_or(true, |time| time % interval == 0) {
        let event = json!({
            "now": now,
            "key": key,
            "duration": duration,
            "metadata": metadata
        });

        trace!(event = event.to_string());
    }
    res
}

pub struct SpanDurationToCSVLayer {
    writer: Arc<Mutex<BufWriter<File>>>,
    level: Level,
}

pub struct WriterGuard {
    writer_ref: Arc<Mutex<BufWriter<File>>>,
}

struct SpanDuration {
    elapsed: u64,
    last: Instant,
}

struct Rank(u64);

struct SimTime(u64);

struct MetadataVisitor {
    rank: Option<u64>,
    sim_time: Option<u64>,
}

impl MetadataVisitor {
    fn new() -> Self {
        MetadataVisitor {
            rank: None,
            sim_time: None,
        }
    }
}

impl Visit for MetadataVisitor {
    fn record_u64(&mut self, field: &Field, value: u64) {
        //fetch rank
        if field.name().eq("rank") {
            self.rank = Some(value);
        }

        //fetch now (in some cases, the field name is "now" and in others "_now")
        if field.name().contains("now") {
            self.sim_time = Some(value);
        }
    }

    fn record_debug(&mut self, _field: &Field, _value: &dyn Debug) {
        //nothing to do here
    }
}

impl SpanDurationToCSVLayer {
    pub fn new(path: &Path, level: Level) -> (Self, WriterGuard) {
        // create necessary file path and corresponding file wrapped in buffered writer
        let prefix = path.parent().unwrap();
        fs::create_dir_all(prefix).unwrap();
        let file =
            File::create(path).unwrap_or_else(|_e| panic!("Failed to open file at: {path:?}"));
        let mut writer = BufWriter::new(file);

        // write header for csv file
        std::io::Write::write(
            &mut writer,
            "timestamp,target,func_name,duration,sim_time,rank\n".as_bytes(),
        )
        .unwrap_or_else(|_e| panic!("Failed to write header."));

        // wrap the writer into an arc<mutex<...>> so that we can keep a reference which gets dropped
        // at the end of the scope calling this method. The mutex is necessary, because the Layer
        // must be Sync + Send for the tracing_subscriber subscriber
        let writer_ref = Arc::new(Mutex::new(writer));
        let new_self = Self {
            writer: writer_ref.clone(),
            level,
        };
        let guard = WriterGuard { writer_ref };
        (new_self, guard)
    }

    fn write_metadata(writer: &mut BufWriter<File>, m: &tracing::Metadata) {
        // import Write here, to avoid conflicts with std::fmt::Write
        use std::io::Write;

        write!(
            writer,
            "{},{},{},",
            SystemTime::now()
                .duration_since(SystemTime::UNIX_EPOCH)
                .unwrap()
                .as_nanos(),
            m.target(),
            m.name(),
        )
        .unwrap();
    }
}

/// Simple Layer implementation, which records the time elapsed between a a span being opened and being
/// closed again. Once a span is closed, it writes the elapsed time into a csv journal
impl<S> Layer<S> for SpanDurationToCSVLayer
where
    S: Subscriber + for<'a> LookupSpan<'a>,
{
    fn on_new_span(&self, attrs: &Attributes<'_>, id: &Id, ctx: Context<'_, S>) {
        if attrs.metadata().level() > &self.level {
            return;
        }

        let span = ctx.span(id).expect("should exist");
        let mut extensions = span.extensions_mut();
        extensions.insert(SpanDuration::new());

<<<<<<< HEAD
        let mut visitor = RankVisitor::new();
        attrs.record(&mut visitor as &mut dyn Visit);
=======
        let mut visitor = MetadataVisitor::new();
        _attrs.record(&mut visitor as &mut dyn Visit);
>>>>>>> 57240b9c
        if let Some(rank) = visitor.rank {
            extensions.insert(Rank(rank));
        }

        if let Some(sim_time) = visitor.sim_time {
            extensions.insert(SimTime(sim_time));
        }
    }

    fn on_enter(&self, id: &Id, ctx: Context<'_, S>) {
        if ctx.metadata(id).unwrap().level() > &self.level {
            return;
        }

        let span = ctx.span(id).expect("Should exist");
        let mut extensions = span.extensions_mut();

        if let Some(timing) = extensions.get_mut::<SpanDuration>() {
            timing.last = Instant::now();
        }
    }

    fn on_exit(&self, id: &Id, ctx: Context<'_, S>) {
        if ctx.metadata(id).unwrap().level() > &self.level {
            return;
        }

        let span = ctx.span(id).expect("Span should be there");
        let mut extensions = span.extensions_mut();

        if let Some(timing) = extensions.get_mut::<SpanDuration>() {
            let now = Instant::now();
            timing.elapsed += (now - timing.last).as_nanos() as u64;
        }
    }

    fn on_close(&self, id: Id, ctx: Context<'_, S>) {
        use std::io::Write;

        if ctx.metadata(&id).unwrap().level() > &self.level {
            return;
        }

        let span = ctx.span(&id).expect("Span should be there!");
        let extensions = span.extensions();
        let meta = span.metadata();

        let writer = &mut *self.writer.lock().unwrap();
        Self::write_metadata(writer, meta);

        let span_duration = extensions.get::<SpanDuration>().unwrap();
        write!(writer, "{},", span_duration.elapsed).unwrap();

        let sim_time = extensions
            .get::<SimTime>()
            .map_or(-1, |sim_time| sim_time.0 as i64);
        write!(writer, "{sim_time},").unwrap();

        let rank = extensions.get::<Rank>().map_or(-1, |rank| rank.0 as i64);
        write!(writer, "{rank}").unwrap();

        writeln!(writer).unwrap();

        // extensions and span must be dropped explicitly, says the tracing documentation
        drop(extensions);
        drop(span);
    }
}

impl Drop for WriterGuard {
    fn drop(&mut self) {
        let mut writer = self.writer_ref.lock().unwrap();
        std::io::Write::flush(&mut *writer).expect("TODO: panic message");
    }
}

impl SpanDuration {
    fn new() -> Self {
        Self {
            elapsed: 0,
            last: Instant::now(),
        }
    }
}

#[cfg(test)]
mod tests {
    use std::path::PathBuf;
    use std::thread::sleep;
    use std::time::Duration;

    use tracing::level_filters::LevelFilter;
    use tracing::{info, instrument, Level};
    use tracing_subscriber::fmt::format::FmtSpan;
    use tracing_subscriber::fmt::Layer;
    use tracing_subscriber::layer::SubscriberExt;
    use tracing_subscriber::Layer as OtherLayer;

    use crate::simulation::profiling::SpanDurationToCSVLayer;

    #[test]
    fn test_events() {
        let path = PathBuf::from("./test_output/simulation/profiling/test_events.csv");

        let (csv_layer, _guard) = SpanDurationToCSVLayer::new(&path, Level::INFO);
        let layers = tracing_subscriber::registry().with(csv_layer).with(
            Layer::new()
                .with_span_events(FmtSpan::CLOSE)
                .with_filter(LevelFilter::TRACE),
        );
        tracing::subscriber::set_global_default(layers).expect("TODO: panic message");

        info!("Before func");
        some_function();
        info!("After func");

        some_other_function(7, std::f32::consts::PI);
    }

    #[instrument]
    fn some_function() {
        info!("Inside some function.")
    }

<<<<<<< HEAD
    #[instrument(level = "trace", skip(a, b), fields(rank = 42u32))]
    fn some_other_function(_a: u32, _b: f32) {
=======
    #[instrument(level = "trace", fields(rank = 42u32))]
    fn some_other_function(_now: u32, b: f32) {
>>>>>>> 57240b9c
        info!("Inside some other function");
        sleep(Duration::from_nanos(10));
    }
}<|MERGE_RESOLUTION|>--- conflicted
+++ resolved
@@ -158,13 +158,8 @@
         let mut extensions = span.extensions_mut();
         extensions.insert(SpanDuration::new());
 
-<<<<<<< HEAD
-        let mut visitor = RankVisitor::new();
+        let mut visitor = MetadataVisitor::new();
         attrs.record(&mut visitor as &mut dyn Visit);
-=======
-        let mut visitor = MetadataVisitor::new();
-        _attrs.record(&mut visitor as &mut dyn Visit);
->>>>>>> 57240b9c
         if let Some(rank) = visitor.rank {
             extensions.insert(Rank(rank));
         }
@@ -225,7 +220,6 @@
 
         let rank = extensions.get::<Rank>().map_or(-1, |rank| rank.0 as i64);
         write!(writer, "{rank}").unwrap();
-
         writeln!(writer).unwrap();
 
         // extensions and span must be dropped explicitly, says the tracing documentation
@@ -289,13 +283,8 @@
         info!("Inside some function.")
     }
 
-<<<<<<< HEAD
-    #[instrument(level = "trace", skip(a, b), fields(rank = 42u32))]
-    fn some_other_function(_a: u32, _b: f32) {
-=======
     #[instrument(level = "trace", fields(rank = 42u32))]
     fn some_other_function(_now: u32, b: f32) {
->>>>>>> 57240b9c
         info!("Inside some other function");
         sleep(Duration::from_nanos(10));
     }
