--- conflicted
+++ resolved
@@ -142,33 +142,6 @@
     let output_path = io::resolve_path(config.context(), &config.output().output_dir);
     fs::create_dir_all(&output_path).expect("Failed to create output path");
 
-<<<<<<< HEAD
-    if rank == 0 {
-        info!("#{rank} preparing to create input for partitions.");
-        partition_input(&config);
-
-        info!(
-            "#{rank} loading ids from file: {}",
-            config.proto_files().ids.display()
-        );
-
-        id::load_from_file(&io::resolve_path(
-            config.context(),
-            &config.proto_files().ids,
-        ));
-    }
-=======
-    // if rank == 0 {
-    //     info!("#{rank} preparing to create input for partitions.");
-    //     partition_input(&config);
-    //
-    //     info!(
-    //         "#{rank} loading ids from file: {}",
-    //         config.proto_files().ids.display()
-    //     );
-    // }
->>>>>>> db630b77
-
     info!("Process #{rank} of {size} has started. Waiting for other processes to arrive at initial barrier. ");
     comm.barrier();
 
