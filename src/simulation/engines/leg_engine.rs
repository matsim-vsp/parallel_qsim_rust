use crate::generated::events::Event;
use crate::simulation::agents::agent::SimulationAgent;
use crate::simulation::agents::{SimulationAgentLogic, SimulationAgentState};
use crate::simulation::config::Simulation;
use crate::simulation::controller::ThreadLocalComputationalEnvironment;
use crate::simulation::engines::network_engine::NetworkEngine;
use crate::simulation::engines::teleportation_engine::TeleportationEngine;
use crate::simulation::id::Id;
use crate::simulation::messaging::sim_communication::message_broker::NetMessageBroker;
use crate::simulation::messaging::sim_communication::SimCommunicator;
use crate::simulation::network::sim_network::SimNetworkPartition;
use crate::simulation::population::InternalRoute;
use crate::simulation::time_queue::Identifiable;
use crate::simulation::vehicles::garage::Garage;
use crate::simulation::vehicles::InternalVehicle;
use nohash_hasher::IntSet;

pub struct LegEngine<C: SimCommunicator> {
    teleportation_engine: TeleportationEngine,
    network_engine: NetworkEngine,
    garage: Garage,
    net_message_broker: NetMessageBroker<C>,
    departure_handler: VehicularDepartureHandler,
    main_modes: IntSet<Id<String>>,
    comp_env: ThreadLocalComputationalEnvironment,
}

impl<C: SimCommunicator> LegEngine<C> {
    pub fn new(
        network: SimNetworkPartition,
        garage: Garage,
        net_message_broker: NetMessageBroker<C>,
        config: &Simulation,
        comp_env: ThreadLocalComputationalEnvironment,
    ) -> Self {
        let main_modes: IntSet<Id<String>> = config
            .main_modes
            .iter()
            .map(|m| Id::<String>::get_from_ext(m))
            .collect();

        let departure_handler = VehicularDepartureHandler {
            comp_env: comp_env.clone(),
            main_modes: main_modes.clone(),
        };

        LegEngine {
            teleportation_engine: TeleportationEngine::new(comp_env.clone()),
            network_engine: NetworkEngine::new(network, comp_env.clone()),
            garage,
            net_message_broker,
            departure_handler,
            main_modes,
            comp_env,
        }
    }

    pub(crate) fn do_step(
        &mut self,
        now: u32,
        agents: Vec<SimulationAgent>,
    ) -> Vec<SimulationAgent> {
        for agent in agents {
            self.receive_agent(now, agent);
        }

        let teleported_vehicles = self.teleportation_engine.do_step(now);
        let network_vehicles = self.network_engine.move_nodes(now);

        let mut agents = vec![];
        agents.extend(self.publish_end_events(now, network_vehicles, true));
        agents.extend(self.publish_end_events(now, teleported_vehicles, false));

        self.network_engine
            .move_links(now, &mut self.net_message_broker);
        let sync_messages = self.net_message_broker.send_recv(now);

        for mut msg in sync_messages {
            self.network_engine
                .network
                .apply_storage_cap_updates(msg.take_storage_capacities());

            for veh in msg.take_vehicles() {
                self.pass_vehicle_to_engine(now, veh, false);
            }
        }

        agents
    }

    fn publish_end_events(
        &mut self,
        now: u32,
        vehicles: Vec<InternalVehicle>,
        publish_leave_vehicle: bool,
    ) -> Vec<SimulationAgent> {
        let mut agents = vec![];
        for veh in vehicles {
            //in case of teleportation, do not publish leave vehicle events
            if publish_leave_vehicle {
                self.comp_env.events_publisher_borrow_mut().publish_event(
                    now,
                    &Event::new_person_leaves_veh(veh.driver().id().internal(), veh.id.internal()),
                );
            }

            for passenger in veh.passengers() {
                self.comp_env.events_publisher_borrow_mut().publish_event(
                    now,
                    &Event::new_passenger_dropped_off(
                        passenger.id().internal(),
                        passenger.curr_leg().mode.internal(),
                        0, //TODO
                        veh.id.internal(),
                    ),
                );
                if publish_leave_vehicle {
                    self.comp_env.events_publisher_borrow_mut().publish_event(
                        now,
                        &Event::new_person_leaves_veh(passenger.id().internal(), veh.id.internal()),
                    );
                }
            }

            let leg = veh.driver().curr_leg();
            self.comp_env.events_publisher_borrow_mut().publish_event(
                now,
                &Event::new_arrival(
                    veh.driver().id().internal(),
                    veh.curr_link_id().unwrap().internal(),
                    leg.mode.internal(),
                ),
            );

            agents.extend(self.garage.park_veh(veh));
        }
        agents
    }

    pub(crate) fn receive_agent(&mut self, now: u32, agent: SimulationAgent) {
        let vehicle = self
            .departure_handler
            .handle_departure(now, agent, &mut self.garage);

        if let Some(vehicle) = vehicle {
            self.pass_vehicle_to_engine(now, vehicle, true);
        }
    }

    fn pass_vehicle_to_engine(&mut self, now: u32, vehicle: InternalVehicle, route_begin: bool) {
        let leg = vehicle.driver().curr_leg();

        // If mode of leg is not main mode, teleport vehicle in every case
        if !self.main_modes.contains(&leg.mode) {
            self.teleportation_engine
                .receive_vehicle(now, vehicle, &mut self.net_message_broker);
            return;
        }

        // Otherwise, make the decision based on the route type
        match leg.route.as_ref().unwrap() {
            InternalRoute::Network(_) => {
                self.network_engine
                    .receive_vehicle(now, vehicle, route_begin);
            }
            _ => {
                self.teleportation_engine.receive_vehicle(
                    now,
                    vehicle,
                    &mut self.net_message_broker,
                );
            }
        }
    }

    pub fn net_message_broker(&self) -> &NetMessageBroker<C> {
        &self.net_message_broker
    }

    pub fn network(&self) -> &SimNetworkPartition {
        &self.network_engine.network
    }
}

struct VehicularDepartureHandler {
    comp_env: ThreadLocalComputationalEnvironment,
    main_modes: IntSet<Id<String>>,
}

impl VehicularDepartureHandler {
    fn handle_departure(
        &mut self,
        now: u32,
        agent: SimulationAgent,
        garage: &mut Garage,
    ) -> Option<InternalVehicle> {
        assert_eq!(agent.state(), SimulationAgentState::LEG);

        let leg = agent.curr_leg();
        let route = leg
            .route
            .as_ref()
            .unwrap_or_else(|| panic!("Missing route for agent {} at leg {:?}", agent.id(), leg));

        self.comp_env.events_publisher_borrow_mut().publish_event(
            now,
            &Event::new_departure(
                agent.id().internal(),
                route.start_link().internal(),
                leg.mode.internal(),
            ),
        );

        let veh_id = route
            .as_generic()
            .vehicle()
            .as_ref()
            .unwrap_or(&Id::get_from_ext(&format!(
                "{}_{}",
                agent.id().external(),
                leg.mode.external()
            )))
            .clone();

<<<<<<< HEAD
        if self.main_modes.contains(&leg.mode) {
            assert!(
                route.as_network().is_some(),
                "{} is set as main mode but route is not network route",
                leg.mode
            );

            self.events.borrow_mut().publish_event(
=======
        if route.as_network().is_some() && self.main_modes.contains(&leg.mode) {
            self.comp_env.events_publisher_borrow_mut().publish_event(
>>>>>>> 9aee335b
                now,
                &Event::new_person_enters_veh(agent.id().internal(), veh_id.internal()),
            );
        }

        Some(garage.unpark_veh(agent, veh_id))
    }
}<|MERGE_RESOLUTION|>--- conflicted
+++ resolved
@@ -222,19 +222,8 @@
             )))
             .clone();
 
-<<<<<<< HEAD
-        if self.main_modes.contains(&leg.mode) {
-            assert!(
-                route.as_network().is_some(),
-                "{} is set as main mode but route is not network route",
-                leg.mode
-            );
-
-            self.events.borrow_mut().publish_event(
-=======
         if route.as_network().is_some() && self.main_modes.contains(&leg.mode) {
             self.comp_env.events_publisher_borrow_mut().publish_event(
->>>>>>> 9aee335b
                 now,
                 &Event::new_person_enters_veh(agent.id().internal(), veh_id.internal()),
             );
