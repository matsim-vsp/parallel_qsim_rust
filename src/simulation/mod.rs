pub mod config;
pub mod controller;
pub mod id;
mod id_mapping;
pub mod io;
pub mod logging;
pub mod messaging;
#[allow(dead_code)]
mod network;
#[allow(dead_code)]
mod partition_info;
<<<<<<< HEAD
pub mod population;
=======
pub mod performance_profiling;
mod population;
>>>>>>> 9d8ce86b
#[allow(unused_comparisons, dead_code)]
mod routing;
mod simulation;
pub mod time_queue;<|MERGE_RESOLUTION|>--- conflicted
+++ resolved
@@ -9,12 +9,8 @@
 mod network;
 #[allow(dead_code)]
 mod partition_info;
-<<<<<<< HEAD
 pub mod population;
-=======
 pub mod performance_profiling;
-mod population;
->>>>>>> 9d8ce86b
 #[allow(unused_comparisons, dead_code)]
 mod routing;
 mod simulation;
