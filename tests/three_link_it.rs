--- conflicted
+++ resolved
@@ -20,14 +20,6 @@
     run_simulation_and_compare_events(config, "tests/resources/three_link")
 }
 
-<<<<<<< HEAD
-    let _logger_guard = init_logging(&config.output_dir, None);
-
-    controller::run(config);
-
-    // somehow test the output
-    println!("Done");
-=======
 #[test]
 #[serial]
 fn three_link_network_adhoc_routing() {
@@ -43,5 +35,4 @@
         .set_routing_mode(RoutingMode::AdHoc)
         .build();
     run_simulation_and_compare_events(config, "tests/resources/three_link")
->>>>>>> f6801377
 }